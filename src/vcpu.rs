use core::cell::{RefCell, UnsafeCell};

use axaddrspace::{GuestPhysAddr, HostPhysAddr};
use axerrno::{AxResult, ax_err};
use axvisor_api::vmm::{VCpuId, VMId};

use super::{AxArchVCpu, AxVCpuExitReason};

/// Immutable configuration data for a virtual CPU.
///
/// This structure contains the constant properties of a VCpu that don't change
/// after creation, such as CPU affinity settings and identifiers.
struct AxVCpuInnerConst {
    /// Unique identifier of the VM this VCpu belongs to
    vm_id: VMId,
    /// Unique identifier of this VCpu within its VM
    vcpu_id: VCpuId,
    /// Physical CPU ID that has priority to run this VCpu
    /// Used for CPU affinity optimization
    favor_phys_cpu: usize,
    /// Bitmask of physical CPUs that can run this VCpu
    /// If `None`, the VCpu can run on any available physical CPU
    /// Similar to Linux CPU_SET functionality
    phys_cpu_set: Option<usize>,
}

/// Represents the current execution state of a virtual CPU.
///
/// The VCpu follows a strict state machine:
/// Created → Free → Ready → Running
///
/// Invalid state is used when errors occur during state transitions.
#[derive(Clone, Copy, Debug, PartialEq, Eq)]
pub enum VCpuState {
    /// Invalid state - indicates an error occurred during state transition
    Invalid = 0,
    /// Initial state after VCpu creation, not yet initialized
    Created = 1,
    /// VCpu is initialized and ready to be bound to a physical CPU
    Free = 2,
    /// VCpu is bound to a physical CPU and ready for execution
    Ready = 3,
    /// VCpu is currently executing on a physical CPU
    Running = 4,
    /// VCpu execution is blocked (waiting for I/O, etc.)
    Blocked = 5,
}

/// Mutable runtime state of a virtual CPU.
///
/// This structure contains data that changes during VCpu execution,
/// protected by RefCell for interior mutability.
pub struct AxVCpuInnerMut {
    /// Current execution state of the VCpu
    state: VCpuState,
}

/// Architecture-independent virtual CPU implementation.
///
/// This is the main VCpu abstraction that provides a unified interface for
/// managing virtual CPUs across different architectures. It delegates
/// architecture-specific operations to implementations of the `AxArchVCpu` trait.
///
/// Note that:
/// - This struct handles internal mutability itself, almost all the methods are `&self`.
/// - This struct is not thread-safe. It's caller's responsibility to ensure the safety.
pub struct AxVCpu<A: AxArchVCpu> {
    /// Immutable VCpu configuration (VM ID, CPU affinity, etc.)
    inner_const: AxVCpuInnerConst,
    /// Mutable VCpu state protected by RefCell for safe interior mutability
    inner_mut: RefCell<AxVCpuInnerMut>,
    /// Architecture-specific VCpu implementation
    ///
    /// Uses UnsafeCell instead of RefCell because RefCell guards cannot be
    /// dropped during VCpu execution (when control is transferred to guest)
    arch_vcpu: UnsafeCell<A>,
}

impl<A: AxArchVCpu> AxVCpu<A> {
    /// Creates a new virtual CPU instance.
    ///
    /// Initializes a VCpu with the given configuration and creates the underlying
    /// architecture-specific implementation. The VCpu starts in the `Created` state.
    ///
    /// # Arguments
    ///
    /// * `vm_id` - Unique identifier of the VM this VCpu belongs to
    /// * `vcpu_id` - Unique identifier for this VCpu within the VM
    /// * `favor_phys_cpu` - Physical CPU ID that should preferentially run this VCpu
    /// * `phys_cpu_set` - Optional bitmask of allowed physical CPUs (None = no restriction)
    /// * `arch_config` - Architecture-specific configuration for VCpu creation
    ///
    /// # Returns
    ///
    /// Returns `Ok(AxVCpu)` on success, or an error if architecture-specific creation fails.
    pub fn new(
        vm_id: VMId,
        vcpu_id: VCpuId,
        favor_phys_cpu: usize,
        phys_cpu_set: Option<usize>,
        arch_config: A::CreateConfig,
    ) -> AxResult<Self> {
        Ok(Self {
            inner_const: AxVCpuInnerConst {
                vm_id,
                vcpu_id,
                favor_phys_cpu,
                phys_cpu_set,
            },
            inner_mut: RefCell::new(AxVCpuInnerMut {
                state: VCpuState::Created,
            }),
            arch_vcpu: UnsafeCell::new(A::new(vm_id, vcpu_id, arch_config)?),
        })
    }

    /// Sets up the VCpu for execution.
    ///
    /// Configures the VCpu's entry point, memory management (EPT root), and any
    /// architecture-specific setup. Transitions the VCpu from `Created` to `Free` state.
    pub fn setup(
        &self,
        entry: GuestPhysAddr,
        ept_root: HostPhysAddr,
        arch_config: A::SetupConfig,
    ) -> AxResult {
        self.manipulate_arch_vcpu(VCpuState::Created, VCpuState::Free, |arch_vcpu| {
            arch_vcpu.set_entry(entry)?;
            arch_vcpu.set_ept_root(ept_root)?;
            arch_vcpu.setup(arch_config)?;
            Ok(())
        })
    }

    /// Returns the unique identifier of this VCpu.
    pub const fn id(&self) -> VCpuId {
        self.inner_const.vcpu_id
    }

<<<<<<< HEAD
    /// Get the id of the VM this vcpu belongs to.
    pub const fn vm_id(&self) -> VMId {
        self.inner_const.vm_id
    }

    /// Get the id of the physical CPU who has the priority to run this vcpu.
    /// Currently unused.
=======
    /// Returns the preferred physical CPU for this VCpu.
    ///
    /// This is used for CPU affinity optimization - the scheduler should
    /// preferentially run this VCpu on the returned physical CPU ID.
    ///
    /// # Note
    ///
    /// Currently unused in the implementation but reserved for future
    /// scheduler optimizations.
>>>>>>> 1bc7cbac
    pub const fn favor_phys_cpu(&self) -> usize {
        self.inner_const.favor_phys_cpu
    }

    /// Returns the set of physical CPUs that can run this VCpu.
    pub const fn phys_cpu_set(&self) -> Option<usize> {
        self.inner_const.phys_cpu_set
    }

    /// Checks if this VCpu is the Bootstrap Processor (BSP).
    ///
    /// By convention, the VCpu with ID 0 is always considered the BSP,
    /// which is responsible for system initialization in multi-core VMs.
    pub const fn is_bsp(&self) -> bool {
        self.inner_const.vcpu_id == 0
    }

    /// Gets the current execution state of the VCpu.
    pub fn state(&self) -> VCpuState {
        self.inner_mut.borrow().state
    }

    /// Set the state of the VCpu.
    /// # Safety
    /// This method is unsafe because it may break the state transition model.
    /// Use it with caution.
    pub unsafe fn set_state(&self, state: VCpuState) {
        self.inner_mut.borrow_mut().state = state;
    }

    /// Execute a block with the state of the VCpu transitioned from `from` to `to`. If the current state is not `from`, return an error.
    ///
    /// The state will be set to [`VCpuState::Invalid`] if an error occurs (including the case that the current state is not `from`).
    ///
    /// The state will be set to `to` if the block is executed successfully.
    pub fn with_state_transition<F, T>(&self, from: VCpuState, to: VCpuState, f: F) -> AxResult<T>
    where
        F: FnOnce() -> AxResult<T>,
    {
        let mut inner_mut = self.inner_mut.borrow_mut();
        if inner_mut.state != from {
            inner_mut.state = VCpuState::Invalid;
            ax_err!(
                BadState,
                format!("VCpu state is not {:?}, but {:?}", from, inner_mut.state)
            )
        } else {
            let result = f();
            inner_mut.state = if result.is_err() {
                VCpuState::Invalid
            } else {
                to
            };
            result
        }
    }

    /// Execute a block with the current VCpu set to `&self`.
    pub fn with_current_cpu_set<F, T>(&self, f: F) -> T
    where
        F: FnOnce() -> T,
    {
        if get_current_vcpu::<A>().is_some() {
            panic!("Nested vcpu operation is not allowed!");
        } else {
            unsafe {
                set_current_vcpu(self);
            }
            let result = f();
            unsafe {
                clear_current_vcpu::<A>();
            }
            result
        }
    }

    /// Execute an operation on the architecture-specific VCpu, with the state transitioned from `from` to `to` and the current VCpu set to `&self`.
    ///
    /// This method is a combination of [`AxVCpu::with_state_transition`] and [`AxVCpu::with_current_cpu_set`].
    pub fn manipulate_arch_vcpu<F, T>(&self, from: VCpuState, to: VCpuState, f: F) -> AxResult<T>
    where
        F: FnOnce(&mut A) -> AxResult<T>,
    {
        self.with_state_transition(from, to, || {
            self.with_current_cpu_set(|| f(self.get_arch_vcpu()))
        })
    }

    /// Transition the state of the VCpu. If the current state is not `from`, return an error.
    pub fn transition_state(&self, from: VCpuState, to: VCpuState) -> AxResult {
        self.with_state_transition(from, to, || Ok(()))
    }

    /// Get the architecture-specific VCpu.
    #[allow(clippy::mut_from_ref)]
    pub fn get_arch_vcpu(&self) -> &mut A {
        unsafe { &mut *self.arch_vcpu.get() }
    }

    /// Run the VCpu.
    pub fn run(&self) -> AxResult<AxVCpuExitReason> {
        self.transition_state(VCpuState::Ready, VCpuState::Running)?;
        self.manipulate_arch_vcpu(VCpuState::Running, VCpuState::Ready, |arch_vcpu| {
            arch_vcpu.run()
        })
    }

    /// Bind the VCpu to the current physical CPU.
    pub fn bind(&self) -> AxResult {
        self.manipulate_arch_vcpu(VCpuState::Free, VCpuState::Ready, |arch_vcpu| {
            arch_vcpu.bind()
        })
    }

    /// Unbind the VCpu from the current physical CPU.
    pub fn unbind(&self) -> AxResult {
        self.manipulate_arch_vcpu(VCpuState::Ready, VCpuState::Free, |arch_vcpu| {
            arch_vcpu.unbind()
        })
    }

    /// Sets the entry address of the VCpu.
    pub fn set_entry(&self, entry: GuestPhysAddr) -> AxResult {
        self.get_arch_vcpu().set_entry(entry)
    }

    /// Sets the value of a general-purpose register according to the given index.
    pub fn set_gpr(&self, reg: usize, val: usize) {
        self.get_arch_vcpu().set_gpr(reg, val);
    }

    /// Inject an interrupt to the VCpu.
    pub fn inject_interrupt(&self, vector: usize) -> AxResult {
        self.get_arch_vcpu().inject_interrupt(vector)
    }

    /// Sets the return value of the VCpu.
    pub fn set_return_value(&self, val: usize) {
        self.get_arch_vcpu().set_return_value(val);
    }
}

#[percpu::def_percpu]
static mut CURRENT_VCPU: Option<*mut u8> = None;

/// Get the current VCpu on the current physical CPU.
///
/// It's guaranteed that each time before a method of [`AxArchVCpu`] is called, the current VCpu is set to the corresponding [`AxVCpu`].
/// So methods of [`AxArchVCpu`] can always get the [`AxVCpu`] containing itself by calling this method.
pub fn get_current_vcpu<'a, A: AxArchVCpu>() -> Option<&'a AxVCpu<A>> {
    unsafe {
        CURRENT_VCPU
            .current_ref_raw()
            .as_ref()
            .copied()
            .and_then(|p| (p as *const AxVCpu<A>).as_ref())
    }
}

/// Get a mutable reference to the current VCpu on the current physical CPU.
///
/// See [`get_current_vcpu`] for more details.
pub fn get_current_vcpu_mut<'a, A: AxArchVCpu>() -> Option<&'a mut AxVCpu<A>> {
    unsafe {
        CURRENT_VCPU
            .current_ref_mut_raw()
            .as_mut()
            .copied()
            .and_then(|p| (p as *mut AxVCpu<A>).as_mut())
    }
}

/// Set the current VCpu on the current physical CPU.
///
/// # Safety
/// This method is marked as unsafe because it may result in unexpected behavior if not used properly.
/// Do not call this method unless you know what you are doing.
pub unsafe fn set_current_vcpu<A: AxArchVCpu>(vcpu: &AxVCpu<A>) {
    unsafe {
        CURRENT_VCPU
            .current_ref_mut_raw()
            .replace(vcpu as *const _ as *mut u8);
    }
}

/// Clear the current vcpu on the current physical CPU.
///
/// # Safety
/// This method is marked as unsafe because it may result in unexpected behavior if not used properly.
/// Do not call this method unless you know what you are doing.    
pub unsafe fn clear_current_vcpu<A: AxArchVCpu>() {
    unsafe {
        CURRENT_VCPU.current_ref_mut_raw().take();
    }
}<|MERGE_RESOLUTION|>--- conflicted
+++ resolved
@@ -137,15 +137,11 @@
         self.inner_const.vcpu_id
     }
 
-<<<<<<< HEAD
     /// Get the id of the VM this vcpu belongs to.
     pub const fn vm_id(&self) -> VMId {
         self.inner_const.vm_id
     }
 
-    /// Get the id of the physical CPU who has the priority to run this vcpu.
-    /// Currently unused.
-=======
     /// Returns the preferred physical CPU for this VCpu.
     ///
     /// This is used for CPU affinity optimization - the scheduler should
@@ -155,7 +151,6 @@
     ///
     /// Currently unused in the implementation but reserved for future
     /// scheduler optimizations.
->>>>>>> 1bc7cbac
     pub const fn favor_phys_cpu(&self) -> usize {
         self.inner_const.favor_phys_cpu
     }
